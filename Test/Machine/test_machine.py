import netket as nk
import networkx as nx
import numpy as np
import pytest
from pytest import approx
import os

from rbm import PyRbm

test_jax = False
test_torch = True


def merge_dicts(x, y):
    z = x.copy()  # start with x's keys and values
    z.update(y)  # modifies z with y's keys and values & returns None
    return z


machines = {}

# TESTS FOR SPIN HILBERT
# Constructing a 1d lattice
g = nk.graph.Hypercube(length=4, n_dim=1)

# Hilbert space of spins from given graph
hi = nk.hilbert.Spin(s=0.5, graph=g)


if test_jax:
    import jax
    import jax.experimental
    import jax.experimental.stax

    def randn():
        def init(rng, shape):
            return jax.numpy.asarray(
                jax.experimental.stax.randn()(rng, shape), dtype=jax.numpy.float64
            )

        return init

    def glorot():
        def init(rng, shape):
            return jax.numpy.asarray(
                jax.experimental.stax.glorot()(rng, shape), dtype=jax.numpy.float64
            )

        return init

    machines["Jax"] = nk.machine.Jax(
        hi,
        jax.experimental.stax.serial(
            jax.experimental.stax.Dense(4, glorot(), randn()),
            jax.experimental.stax.Relu,
            jax.experimental.stax.Dense(2, glorot(), randn()),
            jax.experimental.stax.Relu,
            jax.experimental.stax.Dense(2, glorot(), randn()),
        ),
    )
    assert machines["Jax"].dtype == np.float64


if test_torch:
    import torch

    input_size = hi.size
    alpha = 1

    model = torch.nn.Sequential(
        torch.nn.Linear(input_size, alpha * input_size),
        torch.nn.Sigmoid(),
        torch.nn.Linear(alpha * input_size, 2),
        torch.nn.Sigmoid(),
    )
    machines["Torch"] = nk.machine.Torch(model, hilbert=hi)


machines["RbmSpin 1d Hypercube spin"] = nk.machine.RbmSpin(hilbert=hi, alpha=2)

machines["PyRbm 1d Hypercube spin"] = PyRbm(hilbert=hi, alpha=3)

machines["RbmSpinSymm 1d Hypercube spin"] = nk.machine.RbmSpinSymm(hilbert=hi, alpha=2)

machines["Real RBM"] = nk.machine.RbmSpinReal(hilbert=hi, alpha=1)

machines["Phase RBM"] = nk.machine.RbmSpinPhase(hilbert=hi, alpha=2)

machines["Jastrow 1d Hypercube spin"] = nk.machine.Jastrow(hilbert=hi)

hi = nk.hilbert.Spin(s=0.5, graph=g, total_sz=0)
machines["Jastrow 1d Hypercube spin"] = nk.machine.JastrowSymm(hilbert=hi)

dm_machines = {}
dm_machines["Phase NDM"] = nk.machine.NdmSpinPhase(
    hilbert=hi,
    alpha=2,
    beta=2,
    use_visible_bias=True,
    use_hidden_bias=True,
    use_ancilla_bias=True,
)

# Layers
layers = (
    nk.layer.FullyConnected(input_size=g.n_sites, output_size=40),
    nk.layer.Lncosh(input_size=40),
)

# FFNN Machine
machines["FFFN 1d Hypercube spin FullyConnected"] = nk.machine.FFNN(hi, layers)

layers = (
    nk.layer.ConvolutionalHypercube(
        length=4,
        n_dim=1,
        input_channels=1,
        output_channels=2,
        stride=1,
        kernel_length=2,
        use_bias=True,
    ),
    nk.layer.Lncosh(input_size=8),
)

# FFNN Machine
machines["FFFN 1d Hypercube spin Convolutional Hypercube"] = nk.machine.FFNN(hi, layers)

machines["MPS Diagonal 1d spin"] = nk.machine.MPSPeriodicDiagonal(hi, bond_dim=3)
machines["MPS 1d spin"] = nk.machine.MPSPeriodic(hi, bond_dim=3)

# BOSONS
hi = nk.hilbert.Boson(graph=g, n_max=3)
machines["RbmSpin 1d Hypercube boson"] = nk.machine.RbmSpin(hilbert=hi, alpha=1)

machines["RbmSpinSymm 1d Hypercube boson"] = nk.machine.RbmSpinSymm(hilbert=hi, alpha=2)
machines["RbmMultiVal 1d Hypercube boson"] = nk.machine.RbmMultiVal(
    hilbert=hi, n_hidden=10
)
machines["Jastrow 1d Hypercube boson"] = nk.machine.Jastrow(hilbert=hi)

machines["JastrowSymm 1d Hypercube boson"] = nk.machine.JastrowSymm(hilbert=hi)
machines["MPS 1d boson"] = nk.machine.MPSPeriodic(hi, bond_dim=4)


np.random.seed(12346)

def same_derivatives(der_log, num_der_log, eps=1.0e-6):
    assert np.max(np.real(der_log - num_der_log)) == approx(0.0, rel=eps, abs=eps)
    # The imaginary part is a bit more tricky, there might be an arbitrary phase shift
    assert np.max(np.exp(np.imag(der_log - num_der_log) * 1.0j) - 1.0) == approx(
        0.0, rel=eps, abs=eps
    )


def log_val_f(par, machine, v):
    machine.parameters = np.copy(par)
    return machine.log_val(v)


def log_val_vec_f(par, machine, v, vec):
    machine.parameters = np.copy(par)
    out_val = machine.log_val(v)
    assert vec.shape == out_val.shape
    return np.vdot(out_val, vec)


def central_diff_grad(func, x, eps, *args):
    grad = np.zeros(len(x), dtype=complex)
    epsd = np.zeros(len(x), dtype=complex)
    epsd[0] = eps
    for i in range(len(x)):
        assert not np.any(np.isnan(x + epsd))
        grad[i] = 0.5 * (func(x + epsd, *args) - func(x - epsd, *args))
        assert not np.isnan(grad[i])
        grad[i] /= eps
        epsd = np.roll(epsd, 1)
    return grad


def check_holomorphic(func, x, eps, *args):
    gr = central_diff_grad(func, x, eps, *args)
    gi = central_diff_grad(func, x, eps * 1.0j, *args)
    same_derivatives(gr, gi)


def test_set_get_parameters():
    for name, machine in merge_dicts(machines, dm_machines).items():
        print("Machine test: %s" % name)
        assert machine.n_par > 0
        npar = machine.n_par
        randpars = np.random.randn(npar) + 1.0j * np.random.randn(npar)
        machine.parameters = randpars
        if machine.is_holomorphic:
            assert np.array_equal(machine.parameters, randpars)
        else:
            assert np.array_equal(machine.parameters.real, randpars.real)


def test_save_load_parameters(tmpdir):
    for name, machine in merge_dicts(machines, dm_machines).items():
        print("Machine test: %s" % name)
        assert machine.n_par > 0
        n_par = machine.n_par
        randpars = np.random.randn(n_par) + 1.0j * np.random.randn(n_par)

        machine.parameters = np.copy(randpars)
        fn = tmpdir.mkdir("datawf").join("test.wf")

        filename = os.path.join(fn.dirname, fn.basename)

        machine.save(filename)
        machine.parameters = np.zeros(n_par, dtype=complex)
        machine.load(filename)
        os.remove(filename)
        os.rmdir(fn.dirname)
        if machine.is_holomorphic:
            assert np.array_equal(machine.parameters, randpars)
        else:
            assert np.array_equal(machine.parameters.real, randpars.real)

def test_batched_versions():
    for name, machine in merge_dicts(machines, dm_machines).items():
        # FIXME: The rank-3 log_val test fails for these two machines
<<<<<<< HEAD
        if "Rbm" in name or "Phase NDM" or "Real RBM" in name:
=======
        if "PyRbm" in name:
>>>>>>> 2b73fba9
            continue
        print("Machine test: %s" % name)
        npar = machine.n_par
        assert machine.n_par > 0

        hi = machine.hilbert
        assert hi.size > 0

        randpars = np.random.randn(npar) + 1.0j * np.random.randn(npar)
        machine.parameters = randpars

        rg = nk.utils.RandomEngine(seed=1234)

        v1 = np.zeros((100, hi.size))
        log_val_1 = np.zeros(100, dtype=complex)
        der_log_1 = np.zeros((100, npar), dtype=complex)
        for i in range(100):
            hi.random_vals(v1[i], rg)
            log_val_1[i] = machine.log_val(v1[i])

            dr = machine.der_log(v1[i])
            assert dr.size == npar
            der_log_1[i, :] = dr

        v2 = np.zeros((10, 8, hi.size))
        log_val_2 = np.zeros((10, 8), dtype=complex)
        der_log_2 = np.zeros((10, 8, npar), dtype=complex)
        for i in range(10):
            for j in range(8):
                hi.random_vals(v2[i, j], rg)
                log_val_2[i, j] = machine.log_val(v2[i, j])

                dr = machine.der_log(v2[i, j])
                assert dr.size == npar
                der_log_2[i, j, :] = dr

        for v, log_val, der_log in (
            (v1, log_val_1, der_log_1),
            (v2, log_val_2, der_log_2),
        ):
            log_val_batch = machine.log_val(v)
            assert log_val.shape == log_val_batch.shape
            assert np.allclose(log_val_batch, log_val)

            der_log_batch = machine.der_log(v)
            assert der_log.shape == der_log_batch.shape
            assert np.allclose(der_log_batch, der_log)

def test_log_derivative():
    for name, machine in merge_dicts(machines, dm_machines).items():
        print("Machine test: %s" % name)

        npar = machine.n_par

        # random visibile state
        hi = machine.hilbert
        assert hi.size > 0
        rg = nk.utils.RandomEngine(seed=1234)
        v = np.zeros(hi.size)

        for i in range(100):
            hi.random_vals(v, rg)

            randpars = 0.1 * (np.random.randn(npar) + 1.0j * np.random.randn(npar))
            machine.parameters = randpars
            der_log = machine.der_log(v)

            if "Jastrow" in name:
                assert np.max(np.imag(der_log)) == approx(0.0)

            num_der_log = central_diff_grad(log_val_f, randpars, 1.0e-8, machine, v)

            same_derivatives(der_log, num_der_log)

            # Check if machine is correctly set to be holomorphic
            # The check is done only on smaller subset of parameters, for speed
            if i % 10 == 0 and machine.is_holomorphic:
                check_holomorphic(log_val_f, randpars, 1.0e-8, machine, v)


def test_vector_jacobian():
    for name, machine in merge_dicts(machines, dm_machines).items():
        print("Machine test: %s" % name)

        npar = machine.n_par

        # random visibile state
        hi = machine.hilbert
        assert hi.size > 0
        rg = nk.utils.RandomEngine(seed=1234)

        batch_size = 100
        v = np.zeros((batch_size, hi.size))

        for i in range(batch_size):
            hi.random_vals(v[i], rg)

        randpars = 0.1 * (np.random.randn(npar) + 1.0j * np.random.randn(npar))
        machine.parameters = randpars

        vec = np.random.uniform(size=batch_size) + 1.0j * np.random.uniform(
            size=batch_size
        ) / float(batch_size)

        vjp = np.zeros(machine.n_par, dtype=np.complex128)
        machine.vector_jacobian_prod(v, vec, vjp)

        num_der_log = central_diff_grad(
            log_val_vec_f, randpars, 1.0e-6, machine, v, vec
        )
        print(np.max(vjp.imag - num_der_log.imag))
        print(np.max(vjp.real - num_der_log.real))
        same_derivatives(vjp, num_der_log)


def test_log_val_diff():
    for name, machine in merge_dicts(machines, dm_machines).items():
        if 'Torch' in name:
            continue

        print("Machine test: %s" % name)

        npar = machine.n_par
        randpars = 0.5 * (np.random.randn(npar) + 1.0j * np.random.randn(npar))
        machine.parameters = randpars

        hi = machine.hilbert

        rg = nk.utils.RandomEngine(seed=1234)

        # loop over different random states
        for i in range(100):

            # generate a random state
            rstate = np.zeros(hi.size)
            local_states = hi.local_states
            hi.random_vals(rstate, rg)

            tochange = []
            newconfs = []

            # random number of changes
            for i in range(100):
                n_change = np.random.randint(low=0, high=hi.size)
                # generate n_change unique sites to be changed
                tochange.append(np.random.choice(hi.size, n_change, replace=False))
                newconfs.append(np.random.choice(local_states, n_change))

            ldiffs = machine.log_val_diff(rstate, tochange, newconfs)
            valzero = machine.log_val(rstate)

            for toc, newco, ldiff in zip(tochange, newconfs, ldiffs):
                rstatet = np.array(rstate)

                for newc in newco:
                    assert newc in local_states

                for t in toc:
                    assert t >= 0 and t < hi.size

                assert len(toc) == len(newco)

                if len(toc) == 0:
                    assert ldiff == approx(0.0)

                hi.update_conf(rstatet, toc, newco)
                ldiff_num = machine.log_val(rstatet) - valzero

                assert np.max(np.real(ldiff_num - ldiff)) == approx(0.0)
                # The imaginary part is a bit more tricky, there might be an arbitrary phase shift
                assert np.max(np.exp(np.imag(ldiff_num - ldiff) * 1.0j)) == approx(1.0)
                assert np.min(np.exp(np.imag(ldiff_num - ldiff) * 1.0j)) == approx(1.0)


def test_nvisible():
    for name, machine in machines.items():
        print("Machine test: %s" % name)
        hi = machine.hilbert

        assert machine.n_visible == hi.size

    for name, machine in dm_machines.items():
        print("Machine test: %s" % name)
        hip = machine.hilbert_physical
        hi = machine.hilbert

        assert machine.n_visible_physical * 2 == machine.n_visible
        assert machine.n_visible_physical == hip.size
        assert machine.n_visible == hi.size


def test_dm_batched():
    for name, machine in dm_machines.items():
        print("Machine test: %s" % name)

        npar = machine.n_par
        randpars = 0.5 * (np.random.randn(npar) + 1.0j * np.random.randn(npar))
        machine.parameters = randpars

        hi = machine.hilbert

        rg = nk.utils.RandomEngine(seed=1234)

        N_batches = 100
        states = np.zeros((N_batches, hi.size))

        # loop over different random states
        for i in range(100):

            # generate a random state
            rstate = np.zeros(hi.size)
            hi.random_vals(rstate, rg)
            states[i, :] = rstate

        log_val_batch = machine.log_val(states)
        der_log_batch = machine.der_log(states)

        for i in range(100):

            val = machine.log_val(states[i, :])
            der = machine.der_log(states[i, :])

            assert np.max(np.abs(val - log_val_batch[i])) == approx(0.0)
            same_derivatives(der, der_log_batch[i])
            # The imaginary part is a bit more tricky, there might be an arbitrary phase shift


def test_to_array():
    for name, machine in machines.items():
        print("Machine test: %s" % name)

        npar = machine.n_par

        randpars = 0.5 * (np.random.randn(npar) + 1.0j * np.random.randn(npar))
        if "Torch" in name:
            randpars = randpars.real
        machine.parameters = randpars

        hi = machine.hilbert

        rg = nk.utils.RandomEngine(seed=1234)

        all_psis = machine.to_array(normalize=False)
        # test shape
        assert all_psis.shape[0] == hi.n_states
        assert len(all_psis.shape) == 1

        logmax = -10000000
        norm = 0
        for i in range(hi.n_states):
            state = hi.number_to_state(i)
            log_val = machine.log_val(state)
            logmax = max(logmax, log_val.real)

        for i in range(hi.n_states):
            state = hi.number_to_state(i)
            log_val = machine.log_val(state)
            norm += np.abs(np.exp(log_val - logmax)) ** 2

        # test random values
        for i in range(100):
            rstate = np.zeros(hi.size)
            local_states = hi.local_states
            hi.random_vals(rstate, rg)

            number = hi.state_to_number(rstate)
            assert np.exp(machine.log_val(rstate) - logmax) - all_psis[
                number
            ] == approx(0.0)

        # test rescale
        all_psis_normalized = machine.to_array(normalize=True)

        # test random values
        for i in range(100):
            rstate = np.zeros(hi.size)
            local_states = hi.local_states
            hi.random_vals(rstate, rg)

            number = hi.state_to_number(rstate)
            assert np.exp(machine.log_val(rstate) - logmax) / np.sqrt(
                norm
            ) - all_psis_normalized[number] == approx(0.0)<|MERGE_RESOLUTION|>--- conflicted
+++ resolved
@@ -222,11 +222,7 @@
 def test_batched_versions():
     for name, machine in merge_dicts(machines, dm_machines).items():
         # FIXME: The rank-3 log_val test fails for these two machines
-<<<<<<< HEAD
-        if "Rbm" in name or "Phase NDM" or "Real RBM" in name:
-=======
         if "PyRbm" in name:
->>>>>>> 2b73fba9
             continue
         print("Machine test: %s" % name)
         npar = machine.n_par
